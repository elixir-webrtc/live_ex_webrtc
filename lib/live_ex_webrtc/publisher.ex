defmodule LiveExWebRTC.Publisher do
  @moduledoc ~S'''
  Component for sending audio and video via WebRTC from a browser to a Phoenix app (browser publishes).

  It:
  * renders:
    * audio and video device selects
    * audio and video stream configs
    * stream recording toggle (with recordings enabled)
    * stream preview
    * transmission stats
  * on clicking "Start Streaming", creates WebRTC PeerConnection both on the client and server side
  * connects those two peer connections negotiatiing a single audio and video track
  * sends audio and video from selected devices to the live view process
  * publishes received audio and video packets to the configured PubSub
  * can optionally use the [ExWebRTC Recorder](https://github.com/elixir-webrtc/ex_webrtc_recorder) to record the stream

  When `LiveExWebRTC.Player` is used, audio and video packets are delivered automatically,
  assuming both components are configured with the same PubSub.

  If `LiveExWebRTC.Player` is not used, you should subscribe to `streams:audio:#{publisher_id}`
  and `streams:video:#{publisher_id}` topics.

  Keyframe requests should be sent on `publishers:#{publisher_id}` topic e.g.

  ```elixir
  PubSub.broadcast(LiveTwitch.PubSub, "publishers:my_publisher", {:live_ex_webrtc, :keyframe_req})
  ```

  ## JavaScript Hook

  Publisher live view requires JavaScript hook to be registered under `Publisher` name.
  The hook can be created using `createPublisherHook` function.
  For example:

  ```javascript
  import { createPublisherHook } from "live_ex_webrtc";
  let Hooks = {};
  const iceServers = [{ urls: "stun:stun.l.google.com:19302" }];
  Hooks.Publisher = createPublisherHook(iceServers);
  let liveSocket = new LiveSocket("/live", Socket, {
    // ...
    hooks: Hooks
  });
  ```

  ## Examples

  ```elixir
  defmodule LiveTwitchWeb.StreamerLive do
    use LiveTwitchWeb, :live_view

    alias LiveExWebRTC.Publisher

    @impl true
    def render(assigns) do
    ~H"""
    <Publisher.live_render socket={@socket} publisher={@publisher} />
    """
    end

    @impl true
    def mount(_params, _session, socket) do
      socket = Publisher.attach(socket, id: "publisher", pubsub: LiveTwitch.PubSub)
      {:ok, socket}
    end
  end
  ```
  '''
  use Phoenix.LiveView

  require Logger

  import LiveExWebRTC.CoreComponents

  alias ExWebRTC.RTPCodecParameters
  alias LiveExWebRTC.Publisher
  alias ExWebRTC.{ICECandidate, PeerConnection, Recorder, SessionDescription}
  alias Phoenix.PubSub

  @type on_connected :: (publisher_id :: String.t() -> any())

  @typedoc """
  Function signature of the `on_disconnected` callback.

  * If `recorder` was passed to `attach/2` and the "Record stream?" checkbox ticked,
    the second argument contains the result of calling `ExWebRTC.Recorder.end_tracks/2`.
    See `t:ExWebRTC.Recorder.end_tracks_ok_result/0` for more info.
  * Otherwise, the second argument is `nil` and can be ignored.
  """
  @type on_disconnected :: (publisher_id :: String.t(),
                            ExWebRTC.Recorder.end_tracks_ok_result()
                            | nil ->
                              any())

  @type on_packet ::
          (publisher_id :: String.t(),
           packet_type :: :audio | :video,
           packet :: ExRTP.Packet.t(),
           socket :: Phoenix.LiveView.Socket.t() ->
             packet :: ExRTP.Packet.t())

  @type t :: struct()

  defstruct id: nil,
            pc: nil,
            streaming?: false,
<<<<<<< HEAD
            simulcast_supported?: nil,
            audio_track: nil,
            video_track: nil,
=======
            record?: false,
            audio_track_id: nil,
            video_track_id: nil,
>>>>>>> 82e2f5ef
            on_packet: nil,
            on_connected: nil,
            on_disconnected: nil,
            pubsub: nil,
            recorder: nil,
            ice_servers: nil,
            ice_ip_filter: nil,
            ice_port_range: nil,
            audio_codecs: nil,
            video_codecs: nil,
            pc_genserver_opts: nil

  attr(:socket, Phoenix.LiveView.Socket, required: true, doc: "Parent live view socket")

  attr(:publisher, __MODULE__,
    required: true,
    doc: """
    Publisher struct. It is used to pass publisher id to the newly created live view via live view session.
    This data is then used to do a handshake between parent live view and child live view during which child live
    view receives the whole Publisher struct.
    """
  )

  @doc """
  Helper function for rendering Publisher live view.
  """
  def live_render(assigns) do
    ~H"""
    {live_render(@socket, __MODULE__,
      id: "#{@publisher.id}-lv",
      session: %{"publisher_id" => @publisher.id}
    )}
    """
  end

  @doc """
  Attaches required hooks and creates `t:t/0` struct.

  Created struct is saved in socket's assigns and has to be passed to `LiveExWebRTC.Publisher.live_render/1`.

  Options:
  * `id` - publisher id. This is typically your user id (if there is users database).
  It is used to identify live view and generated HTML elements.
  * `pubsub` - a pubsub that publisher live view will use for broadcasting audio and video packets received from a browser. See module doc for more info.
  * `recorder` - optional `ExWebRTC.Recorder` instance that publisher live view will use for recording the stream.
    See module doc and `t:on_disconnected/0` for more info.
  * `on_connected` - callback called when the underlying peer connection changes its state to the `:connected`. See `t:on_connected/0`.
  * `on_disconnected` - callback called when the underlying peer connection process terminates. See `t:on_disconnected/0`.
  * `on_packet` - callback called for each audio and video RTP packet. Can be used to modify the packet before publishing it on a pubsub. See `t:on_packet/0`.
  * `ice_servers` - a list of `t:ExWebRTC.PeerConnection.Configuration.ice_server/0`,
  * `ice_ip_filter` - `t:ExICE.ICEAgent.ip_filter/0`,
  * `ice_port_range` - `t:Enumerable.t(non_neg_integer())/1`,
  * `audio_codecs` - a list of `t:ExWebRTC.RTPCodecParameters.t/0`,
  * `video_codecs` - a list of `t:ExWebRTC.RTPCodecParameters.t/0`,
  * `pc_genserver_opts` - `t:GenServer.options/0` for the underlying `ExWebRTC.PeerConnection` process.
  """
  @spec attach(Phoenix.LiveView.Socket.t(), Keyword.t()) :: Phoenix.LiveView.Socket.t()
  def attach(socket, opts) do
    opts =
      Keyword.validate!(opts, [
        :id,
        :name,
        :pubsub,
        :recorder,
        :on_packet,
        :on_connected,
        :on_disconnected,
        :ice_servers,
        :ice_ip_filter,
        :ice_port_range,
        :audio_codecs,
        :video_codecs,
        :pc_genserver_opts
      ])

    publisher = %Publisher{
      id: Keyword.fetch!(opts, :id),
      pubsub: Keyword.fetch!(opts, :pubsub),
      recorder: Keyword.get(opts, :recorder),
      on_packet: Keyword.get(opts, :on_packet),
      on_connected: Keyword.get(opts, :on_connected),
      on_disconnected: Keyword.get(opts, :on_disconnected),
      ice_servers: Keyword.get(opts, :ice_servers, [%{urls: "stun:stun.l.google.com:19302"}]),
      ice_ip_filter: Keyword.get(opts, :ice_ip_filter),
      ice_port_range: Keyword.get(opts, :ice_port_range),
      audio_codecs: Keyword.get(opts, :audio_codecs),
      video_codecs: Keyword.get(opts, :video_codecs),
      pc_genserver_opts: Keyword.get(opts, :pc_genserver_opts, [])
    }

    # Check the "Record stream?" checkbox by default if recorder was configured
    record? = publisher.recorder != nil

    socket
    |> assign(publisher: %Publisher{publisher | record?: record?})
    |> attach_hook(:handshake, :handle_info, &handshake/2)
  end

  defp handshake({__MODULE__, {:connected, ref, pid, _meta}}, socket) do
    send(pid, {ref, socket.assigns.publisher})
    {:halt, socket}
  end

  defp handshake(_msg, socket) do
    {:cont, socket}
  end

  ## CALLBACKS

  @impl true
  def render(%{publisher: nil} = assigns) do
    ~H"""
    """
  end

  @impl true
  def render(assigns) do
    ~H"""
    <div id={@publisher.id} phx-hook="Publisher" class="h-full w-full flex justify-between gap-6">
      <div class="w-full flex flex-col">
        <div class="w-full flex flex-col gap-4">
          <div
            id="lex-media-devices-wrapper"
            phx-update="ignore"
            class="cursor-pointer bg-brand/10 rounded-md border border-brand/30"
          >
            <div
              phx-click={
                Phoenix.LiveView.JS.toggle_class("hidden", to: "#lex-media-devices")
                |> Phoenix.LiveView.JS.toggle_class("rotate-180",
                  to: "#lex-media-devices-wrapper .chevron"
                )
              }
              class="px-4 py-3 flex items-center justify-between"
            >
              <div class="font-bold text-[#0d0d0d] py-2.5">
                Devices
              </div>
              <div class="chevron transition-all duration-300">
                <.icon name="hero-chevron-down" />
              </div>
            </div>
            <div id="lex-media-devices" class="hidden text-[#606060] flex flex-col gap-6 px-4 pb-3">
              <div class="flex gap-2.5 items-center">
                <label for="lex-audio-devices" class="">Audio Device</label>
                <select
                  id="lex-audio-devices"
                  class="rounded-lg disabled:text-gray-400 disabled:border-gray-400 focus:border-brand focus:outline-none focus:ring-0"
                >
                </select>
              </div>
              <div class="flex gap-2.5 items-center">
                <label for="lex-video-devices" class="">Video Device</label>
                <select
                  id="lex-video-devices"
                  class="rounded-lg disabled:text-gray-400 disabled:border-gray-400 focus:border-brand focus:outline-none focus:ring-0"
                >
                </select>
              </div>
            </div>
          </div>
          <div
            id="lex-audio-settings-wrapper"
            phx-update="ignore"
            class="cursor-pointer bg-brand/10 rounded-md border border-brand/30"
          >
            <div
              phx-click={
                Phoenix.LiveView.JS.toggle_class("hidden", to: "#lex-audio-settings")
                |> Phoenix.LiveView.JS.toggle_class("rotate-180",
                  to: "#lex-audio-settings-wrapper .chevron"
                )
              }
              class="px-4 py-3 flex items-center justify-between"
            >
              <div class="font-bold text-[#0d0d0d] py-2.5">Audio Settings</div>
              <div class="chevron transition-all duration-300">
                <.icon name="hero-chevron-down" />
              </div>
            </div>
            <div id="lex-audio-settings" class="hidden text-[#606060] flex flex-col gap-6 px-4 pb-3">
              <div class="flex gap-2.5 items-center">
                <label for="lex-echo-cancellation">Echo Cancellation</label>
                <input type="checkbox" id="lex-echo-cancellation" class="rounded-full" checked />
              </div>
              <div class="flex gap-2.5 items-center">
                <label for="lex-auto-gain-control">Auto Gain Control</label>
                <input type="checkbox" id="lex-auto-gain-control" class="rounded-full" checked />
              </div>
              <div class="flex gap-2.5 items-center">
                <label for="lex-noise-suppression">Noise Suppression</label>
                <input type="checkbox" id="lex-noise-suppression" class="rounded-full" checked />
              </div>
              <button
                id="lex-audio-apply-button"
                class="rounded-lg px-10 py-2.5 bg-brand disabled:bg-brand/50 hover:bg-brand/90 text-white font-bold"
                disabled
              >
                Apply
              </button>
            </div>
          </div>
<<<<<<< HEAD
          <div
            id="lex-video-settings-wrapper"
            class="cursor-pointer bg-brand/10 rounded-md border border-brand/30"
          >
            <div
              phx-click={
                Phoenix.LiveView.JS.toggle_class("hidden",
                  to: "#lex-video-settings"
                )
                |> Phoenix.LiveView.JS.toggle_class("rotate-180",
                  to: "#lex-video-settings-wrapper .chevron"
                )
              }
              class="px-4 py-3 flex items-center justify-between"
            >
              <div class="font-bold text-[#0d0d0d] py-2.5">Video Settings</div>
              <div class="chevron transition-all duration-300">
                <.icon name="hero-chevron-down" />
              </div>
=======
          <button id="lex-audio-apply-button" class="rounded-lg px-10 py-2.5 bg-brand disabled:bg-brand/50 hover:bg-brand/90 text-white font-bold" disabled>Apply</button>
        </details>
        <details>
          <summary class="font-bold text-[#0d0d0d] py-2.5">Video Settings</summary>
          <div class="text-[#606060] flex flex-col gap-6 py-2.5">
            <div id="lex-resolution" class="flex gap-2.5 items-center">
              <label for="lex-width">Width</label>
              <input
                type="text"
                id="lex-width"
                value="1280"
                class="rounded-lg disabled:text-gray-400 disabled:border-gray-400 focus:border-brand focus:outline-none focus:ring-0"
              />
              <label for="lex-height">Height</label>
              <input
                type="text"
                id="lex-height"
                value="720"
                class="rounded-lg disabled:text-gray-400 disabled:border-gray-400 focus:border-brand focus:outline-none focus:ring-0"
              />
            </div>
            <div class="flex gap-2.5 items-center">
              <label for="lex-fps">FPS</label>
              <input
                type="text"
                id="lex-fps"
                value="30"
                class="rounded-lg disabled:text-gray-400 disabled:border-gray-400 focus:border-brand focus:outline-none focus:ring-0"
              />
>>>>>>> 82e2f5ef
            </div>
            <div
              id="lex-video-settings"
              class="hidden transition-all duration-700 text-[#606060] flex flex-col gap-6 px-4 pb-3"
            >
              <div id="lex-video-static" phx-update="ignore" class="flex flex-col gap-6">
                <div id="lex-resolution" class="flex gap-2.5 items-center">
                  <label for="lex-width">Width</label>
                  <input
                    type="text"
                    id="lex-width"
                    value="1280"
                    class="rounded-lg disabled:text-gray-400 disabled:border-gray-400 focus:border-brand focus:outline-none focus:ring-0"
                  />
                  <label for="lex-height">Height</label>
                  <input
                    type="text"
                    id="lex-height"
                    value="720"
                    class="rounded-lg disabled:text-gray-400 disabled:border-gray-400 focus:border-brand focus:outline-none focus:ring-0"
                  />
                </div>
                <div class="flex gap-2.5 items-center">
                  <label for="lex-fps">FPS</label>
                  <input
                    type="text"
                    id="lex-fps"
                    value="24"
                    class="rounded-lg disabled:text-gray-400 disabled:border-gray-400 focus:border-brand focus:outline-none focus:ring-0"
                  />
                </div>
                <button
                  id="lex-video-apply-button"
                  class="rounded-lg px-10 py-2.5 bg-brand disabled:bg-brand/50 hover:bg-brand/90 text-white font-bold"
                  disabled
                >
                  Apply
                </button>
                <div class="flex gap-2.5 items-center">
                  <label for="lex-bitrate">Max Bitrate (kbps)</label>
                  <input
                    type="text"
                    id="lex-bitrate"
                    value="1500"
                    class="rounded-lg disabled:text-gray-400 disabled:border-gray-400 focus:border-brand focus:outline-none focus:ring-0"
                  />
                </div>
                <%= if @publisher.simulcast_supported? do %>
                  <div class="flex gap-2.5 items-center">
                    <label for="lex-simulcast">Simulcast</label>
                    <input type="checkbox" id="lex-simulcast" class="rounded-full" />
                  </div>
                <% else %>
                  <div class="flex flex-col gap-2">
                    <div class="flex gap-2.5 items-center">
                      <label for="lex-simulcast">Simulcast</label>
                      <input
                        type="checkbox"
                        id="lex-simulcast"
                        class="rounded-full bg-gray-300"
                        disabled
                      />
                    </div>
                    <p class="flex gap-2 text-sm leading-6 text-rose-600">
                      <.icon name="hero-exclamation-circle-mini" class="mt-0.5 h-5 w-5 flex-none" />
                      Simulcast requires server to be configured with H264 and/or VP8 codec
                    </p>
                  </div>
                <% end %>
              </div>
            </div>
          </div>
<<<<<<< HEAD
          <div id="lex-videoplayer-wrapper" class="flex flex-1 flex-col min-h-0 pt-2.5">
            <video
              id="lex-preview-player"
              class="m-auto rounded-lg bg-black h-full"
              autoplay
              controls
              muted
            >
            </video>
          </div>
          <div id="lex-stats" , class="flex justify-between w-full text-[#606060] ">
            <div class="flex p-1 gap-4">
              <div class="flex flex-col">
                <label for="lex-audio-bitrate">Audio Bitrate (kbps): </label>
                <span id="lex-audio-bitrate">0</span>
              </div>
              <div class="flex flex-col">
                <label for="lex-video-bitrate">Video Bitrate (kbps): </label>
                <span id="lex-video-bitrate">0</span>
              </div>
              <div class="flex flex-col">
                <label for="lex-packet-loss">Packet loss (%): </label>
                <span id="lex-packet-loss">0</span>
              </div>
              <div class="flex flex-col">
                <label for="lex-time">Time: </label>
                <span id="lex-time">00:00:00</span>
              </div>
=======
          <button id="lex-video-apply-button" class="rounded-lg px-10 py-2.5 bg-brand disabled:bg-brand/50 hover:bg-brand/90 text-white font-bold" disabled>Apply</button>
        </details>
        <div :if={@publisher.recorder} class="flex gap-2.5 items-center">
          <label for="lex-record-stream">Record stream:</label>
          <input type="checkbox" phx-click="record-stream-change" id="lex-record-stream" class="rounded-full" checked={@publisher.record?} />
        </div>
        <div id="lex-videoplayer-wrapper" class="flex flex-1 flex-col min-h-0 pt-2.5">
          <video id="lex-preview-player" class="m-auto rounded-lg bg-black h-full" autoplay controls muted>
          </video>
        </div>
        <div id="lex-stats", class="flex justify-between w-full text-[#606060] ">
          <div class="flex p-1 gap-4">
            <div class="flex flex-col">
              <label for="lex-audio-bitrate">Audio Bitrate (kbps): </label>
              <span id="lex-audio-bitrate">0</span>
            </div>
            <div class="flex flex-col">
              <label for="lex-video-bitrate">Video Bitrate (kbps): </label>
              <span id="lex-video-bitrate">0</span>
            </div>
            <div class="flex flex-col">
              <label for="lex-packet-loss">Packet loss (%): </label>
              <span id="lex-packet-loss">0</span>
>>>>>>> 82e2f5ef
            </div>
            <div class="p-1 flex items-center">
              <div id="lex-status" class="w-3 h-3 rounded-full bg-red-500"></div>
            </div>
          </div>
        </div>
        <div :if={@publisher.streaming?} class="py-2.">
          <button
            id="lex-button"
            class="rounded-lg w-full px-2.5 py-2.5 bg-brand/100 disabled:bg-brand/50 hover:bg-brand/90 text-white font-bold"
            phx-click="stop-streaming"
          >
            Stop streaming
          </button>
        </div>
        <div :if={!@publisher.streaming?} class="py-2.5">
          <button
            id="lex-button"
            class="rounded-lg w-full px-2.5 py-2.5 bg-brand/100 disabled:bg-brand/50 hover:bg-brand/90 text-white font-bold"
            phx-click="start-streaming"
          >
            Start streaming
          </button>
        </div>
      </div>
    </div>
    """
  end

  @impl true
  def mount(_params, %{"publisher_id" => pub_id}, socket) do
    socket = assign(socket, publisher: nil)

    if connected?(socket) do
      ref = make_ref()
      send(socket.parent_pid, {__MODULE__, {:connected, ref, self(), %{publisher_id: pub_id}}})

      socket =
        receive do
          {^ref, %Publisher{id: ^pub_id} = publisher} ->
            codecs = publisher.video_codecs || PeerConnection.Configuration.default_video_codecs()
            publisher = %Publisher{publisher | simulcast_supported?: simulcast_supported?(codecs)}
            assign(socket, publisher: publisher)
        after
          5000 -> exit(:timeout)
        end

      {:ok, socket}
    else
      {:ok, socket}
    end
  end

  @impl true
  def handle_info({:live_ex_webrtc, :keyframe_req, layer}, socket) do
    %{publisher: publisher} = socket.assigns

    # Non-simulcast tracks are always sent with "h" identifier
    # Hence, when we receive a keyframe request for "h", we must
    # check whether it's simulcast track or not.
    layer =
      if layer == "h" and publisher.video_track.rids == nil do
        nil
      else
        layer
      end

    if pc = publisher.pc do
      :ok = PeerConnection.send_pli(pc, publisher.video_track.id, layer)
    end

    {:noreply, socket}
  end

  @impl true
  def handle_info({:ex_webrtc, _pc, {:rtp, track_id, rid, packet}}, socket) do
    %{publisher: publisher} = socket.assigns

<<<<<<< HEAD
    case publisher do
      %Publisher{video_track: video_track} when video_track.id == track_id ->
        packet =
          if publisher.on_packet,
            do: publisher.on_packet.(publisher.id, :video, packet, socket),
            else: packet

        # for non-simulcast track, push everything with "h" identifier
        PubSub.broadcast(
          publisher.pubsub,
          "streams:video:#{publisher.id}:#{publisher.video_track.id}:#{rid || "h"}",
          {:live_ex_webrtc, :video, rid || "h", packet}
        )
=======
    kind =
      case publisher do
        %Publisher{video_track_id: ^track_id} -> :video
        %Publisher{audio_track_id: ^track_id} -> :audio
      end
>>>>>>> 82e2f5ef

    packet =
      if publisher.on_packet,
        do: publisher.on_packet.(publisher.id, kind, packet, socket),
        else: packet

<<<<<<< HEAD
      %Publisher{audio_track: audio_track} when audio_track.id == track_id ->
        PubSub.broadcast(
          publisher.pubsub,
          "streams:audio:#{publisher.id}:#{publisher.audio_track.id}",
          {:live_ex_webrtc, :audio, packet}
        )
=======
    if publisher.record?, do: Recorder.record(publisher.recorder, track_id, nil, packet)
>>>>>>> 82e2f5ef

    PubSub.broadcast(
      publisher.pubsub,
      "streams:#{kind}:#{publisher.id}",
      {:live_ex_webrtc, kind, packet}
    )

    {:noreply, socket}
  end

  @impl true
  def handle_info({:ex_webrtc, _pid, {:connection_state_change, :connected}}, socket) do
    %{publisher: pub} = socket.assigns

    if pub.record? do
      [
        %{kind: :audio, receiver: %{track: audio_track}},
        %{kind: :video, receiver: %{track: video_track}}
      ] = PeerConnection.get_transceivers(pub.pc)

      Recorder.add_tracks(pub.recorder, [audio_track, video_track])
    end

    if pub.on_connected, do: pub.on_connected.(pub.id)

    {:noreply, socket}
  end

  @impl true
  def handle_info({:ex_webrtc, _, _}, socket) do
    {:noreply, socket}
  end

  @impl true
<<<<<<< HEAD
  def handle_info(:streams_info, socket) do
    %{publisher: publisher} = socket.assigns

    PubSub.broadcast(
      publisher.pubsub,
      "streams:info:#{publisher.id}",
      {:live_ex_webrtc, :info, publisher.audio_track, publisher.video_track}
    )

    Process.send_after(self(), :streams_info, 1_000)

    {:noreply, socket}
=======
  def handle_info(
        {:DOWN, _ref, :process, pc, _reason},
        %{assigns: %{publisher: %{pc: pc} = pub}} = socket
      ) do
    recorder_result =
      if pub.record? do
        Recorder.end_tracks(pub.recorder, [pub.audio_track_id, pub.video_track_id])
      end

    if pub.on_disconnected, do: pub.on_disconnected.(pub.id, recorder_result)

    {:noreply,
     socket
     |> assign(publisher: %Publisher{pub | streaming?: false})}
>>>>>>> 82e2f5ef
  end

  @impl true
  def handle_event("start-streaming", _, socket) do
    {:noreply,
     socket
     |> assign(publisher: %Publisher{socket.assigns.publisher | streaming?: true})
     |> push_event("start-streaming", %{})}
  end

  @impl true
  def handle_event("stop-streaming", _, socket) do
    {:noreply,
     socket
     |> assign(publisher: %Publisher{socket.assigns.publisher | streaming?: false})
     |> push_event("stop-streaming", %{})}
  end

  @impl true
  def handle_event("record-stream-change", params, socket) do
    record? = params["value"] == "on"

    {:noreply,
     socket
     |> assign(publisher: %Publisher{socket.assigns.publisher | record?: record?})}
  end

  @impl true
  def handle_event("offer", unsigned_params, socket) do
    %{publisher: publisher} = socket.assigns
    offer = SessionDescription.from_json(unsigned_params)
    {:ok, pc} = spawn_peer_connection(socket)
    Process.monitor(pc)

    :ok = PeerConnection.set_remote_description(pc, offer)

    [
      %{kind: :audio, receiver: %{track: audio_track}},
      %{kind: :video, receiver: %{track: video_track}}
    ] = PeerConnection.get_transceivers(pc)

    {:ok, answer} = PeerConnection.create_answer(pc)
    :ok = PeerConnection.set_local_description(pc, answer)
    :ok = gather_candidates(pc)
    answer = PeerConnection.get_local_description(pc)

    # subscribe now that we are initialized
    PubSub.subscribe(publisher.pubsub, "publishers:#{publisher.id}")

    new_publisher = %Publisher{
      publisher
      | pc: pc,
        audio_track: audio_track,
        video_track: video_track
    }

    Process.send_after(self(), :streams_info, 1_000)

    {:noreply,
     socket
     |> assign(publisher: new_publisher)
     |> push_event("answer-#{publisher.id}", SessionDescription.to_json(answer))}
  end

  @impl true
  def handle_event("ice", "null", socket) do
    %{publisher: publisher} = socket.assigns

    case publisher do
      %Publisher{pc: nil} ->
        {:noreply, socket}

      %Publisher{pc: pc} ->
        :ok = PeerConnection.add_ice_candidate(pc, %ICECandidate{candidate: ""})
        {:noreply, socket}
    end
  end

  @impl true
  def handle_event("ice", unsigned_params, socket) do
    %{publisher: publisher} = socket.assigns

    case publisher do
      %Publisher{pc: nil} ->
        {:noreply, socket}

      %Publisher{pc: pc} ->
        cand =
          unsigned_params
          |> Jason.decode!()
          |> ExWebRTC.ICECandidate.from_json()

        :ok = PeerConnection.add_ice_candidate(pc, cand)

        {:noreply, socket}
    end
  end

  defp spawn_peer_connection(socket) do
    %{publisher: publisher} = socket.assigns

    pc_opts =
      [
        ice_servers: publisher.ice_servers,
        ice_ip_filter: publisher.ice_ip_filter,
        ice_port_range: publisher.ice_port_range,
        audio_codecs: publisher.audio_codecs,
        video_codecs: publisher.video_codecs
      ]
      |> Enum.reject(fn {_k, v} -> v == nil end)

    PeerConnection.start(pc_opts, publisher.pc_genserver_opts)
  end

  defp gather_candidates(pc) do
    # we either wait for all of the candidates
    # or whatever we were able to gather in one second
    receive do
      {:ex_webrtc, ^pc, {:ice_gathering_state_change, :complete}} -> :ok
    after
      1000 -> :ok
    end
  end

  defp simulcast_supported?(codecs) do
    Enum.any?(codecs, fn
      %RTPCodecParameters{mime_type: "video/VP8"} ->
        true

      %RTPCodecParameters{mime_type: "video/H264", sdp_fmtp_line: fmtp} when fmtp != nil ->
        fmtp.level_asymmetry_allowed == true and fmtp.packetization_mode == 1 and
          fmtp.profile_level_id == 0x42E01F

      _ ->
        false
    end)
  end
end<|MERGE_RESOLUTION|>--- conflicted
+++ resolved
@@ -105,15 +105,10 @@
   defstruct id: nil,
             pc: nil,
             streaming?: false,
-<<<<<<< HEAD
             simulcast_supported?: nil,
+            record?: false,
             audio_track: nil,
             video_track: nil,
-=======
-            record?: false,
-            audio_track_id: nil,
-            video_track_id: nil,
->>>>>>> 82e2f5ef
             on_packet: nil,
             on_connected: nil,
             on_disconnected: nil,
@@ -316,7 +311,6 @@
               </button>
             </div>
           </div>
-<<<<<<< HEAD
           <div
             id="lex-video-settings-wrapper"
             class="cursor-pointer bg-brand/10 rounded-md border border-brand/30"
@@ -336,37 +330,6 @@
               <div class="chevron transition-all duration-300">
                 <.icon name="hero-chevron-down" />
               </div>
-=======
-          <button id="lex-audio-apply-button" class="rounded-lg px-10 py-2.5 bg-brand disabled:bg-brand/50 hover:bg-brand/90 text-white font-bold" disabled>Apply</button>
-        </details>
-        <details>
-          <summary class="font-bold text-[#0d0d0d] py-2.5">Video Settings</summary>
-          <div class="text-[#606060] flex flex-col gap-6 py-2.5">
-            <div id="lex-resolution" class="flex gap-2.5 items-center">
-              <label for="lex-width">Width</label>
-              <input
-                type="text"
-                id="lex-width"
-                value="1280"
-                class="rounded-lg disabled:text-gray-400 disabled:border-gray-400 focus:border-brand focus:outline-none focus:ring-0"
-              />
-              <label for="lex-height">Height</label>
-              <input
-                type="text"
-                id="lex-height"
-                value="720"
-                class="rounded-lg disabled:text-gray-400 disabled:border-gray-400 focus:border-brand focus:outline-none focus:ring-0"
-              />
-            </div>
-            <div class="flex gap-2.5 items-center">
-              <label for="lex-fps">FPS</label>
-              <input
-                type="text"
-                id="lex-fps"
-                value="30"
-                class="rounded-lg disabled:text-gray-400 disabled:border-gray-400 focus:border-brand focus:outline-none focus:ring-0"
-              />
->>>>>>> 82e2f5ef
             </div>
             <div
               id="lex-video-settings"
@@ -439,7 +402,16 @@
               </div>
             </div>
           </div>
-<<<<<<< HEAD
+          <div :if={@publisher.recorder} class="flex gap-2.5 items-center">
+            <label for="lex-record-stream">Record stream:</label>
+            <input
+              type="checkbox"
+              phx-click="record-stream-change"
+              id="lex-record-stream"
+              class="rounded-full"
+              checked={@publisher.record?}
+            />
+          </div>
           <div id="lex-videoplayer-wrapper" class="flex flex-1 flex-col min-h-0 pt-2.5">
             <video
               id="lex-preview-player"
@@ -468,31 +440,6 @@
                 <label for="lex-time">Time: </label>
                 <span id="lex-time">00:00:00</span>
               </div>
-=======
-          <button id="lex-video-apply-button" class="rounded-lg px-10 py-2.5 bg-brand disabled:bg-brand/50 hover:bg-brand/90 text-white font-bold" disabled>Apply</button>
-        </details>
-        <div :if={@publisher.recorder} class="flex gap-2.5 items-center">
-          <label for="lex-record-stream">Record stream:</label>
-          <input type="checkbox" phx-click="record-stream-change" id="lex-record-stream" class="rounded-full" checked={@publisher.record?} />
-        </div>
-        <div id="lex-videoplayer-wrapper" class="flex flex-1 flex-col min-h-0 pt-2.5">
-          <video id="lex-preview-player" class="m-auto rounded-lg bg-black h-full" autoplay controls muted>
-          </video>
-        </div>
-        <div id="lex-stats", class="flex justify-between w-full text-[#606060] ">
-          <div class="flex p-1 gap-4">
-            <div class="flex flex-col">
-              <label for="lex-audio-bitrate">Audio Bitrate (kbps): </label>
-              <span id="lex-audio-bitrate">0</span>
-            </div>
-            <div class="flex flex-col">
-              <label for="lex-video-bitrate">Video Bitrate (kbps): </label>
-              <span id="lex-video-bitrate">0</span>
-            </div>
-            <div class="flex flex-col">
-              <label for="lex-packet-loss">Packet loss (%): </label>
-              <span id="lex-packet-loss">0</span>
->>>>>>> 82e2f5ef
             </div>
             <div class="p-1 flex items-center">
               <div id="lex-status" class="w-3 h-3 rounded-full bg-red-500"></div>
@@ -571,49 +518,27 @@
   def handle_info({:ex_webrtc, _pc, {:rtp, track_id, rid, packet}}, socket) do
     %{publisher: publisher} = socket.assigns
 
-<<<<<<< HEAD
-    case publisher do
-      %Publisher{video_track: video_track} when video_track.id == track_id ->
-        packet =
-          if publisher.on_packet,
-            do: publisher.on_packet.(publisher.id, :video, packet, socket),
-            else: packet
-
-        # for non-simulcast track, push everything with "h" identifier
-        PubSub.broadcast(
-          publisher.pubsub,
-          "streams:video:#{publisher.id}:#{publisher.video_track.id}:#{rid || "h"}",
-          {:live_ex_webrtc, :video, rid || "h", packet}
-        )
-=======
     kind =
       case publisher do
         %Publisher{video_track_id: ^track_id} -> :video
         %Publisher{audio_track_id: ^track_id} -> :audio
       end
->>>>>>> 82e2f5ef
 
     packet =
       if publisher.on_packet,
         do: publisher.on_packet.(publisher.id, kind, packet, socket),
         else: packet
 
-<<<<<<< HEAD
-      %Publisher{audio_track: audio_track} when audio_track.id == track_id ->
-        PubSub.broadcast(
-          publisher.pubsub,
-          "streams:audio:#{publisher.id}:#{publisher.audio_track.id}",
-          {:live_ex_webrtc, :audio, packet}
-        )
-=======
     if publisher.record?, do: Recorder.record(publisher.recorder, track_id, nil, packet)
->>>>>>> 82e2f5ef
-
-    PubSub.broadcast(
-      publisher.pubsub,
-      "streams:#{kind}:#{publisher.id}",
-      {:live_ex_webrtc, kind, packet}
-    )
+
+    {layer, msg} =
+      case kind do
+        :audio -> {"", {:live_ex_webrtc, kind, packet}}
+        # for non simulcast tracks, push everything with "h" identifier
+        :video -> {":#{rid || "h"}", {:live_ex_webrtc, kind, rid || "h", packet}}
+      end
+
+    PubSub.broadcast(publisher.pubsub, "streams:#{kind}:#{publisher.id}:#{track_id}#{layer}", msg)
 
     {:noreply, socket}
   end
@@ -642,7 +567,6 @@
   end
 
   @impl true
-<<<<<<< HEAD
   def handle_info(:streams_info, socket) do
     %{publisher: publisher} = socket.assigns
 
@@ -655,7 +579,8 @@
     Process.send_after(self(), :streams_info, 1_000)
 
     {:noreply, socket}
-=======
+  end
+
   def handle_info(
         {:DOWN, _ref, :process, pc, _reason},
         %{assigns: %{publisher: %{pc: pc} = pub}} = socket
@@ -670,7 +595,6 @@
     {:noreply,
      socket
      |> assign(publisher: %Publisher{pub | streaming?: false})}
->>>>>>> 82e2f5ef
   end
 
   @impl true
