--- conflicted
+++ resolved
@@ -141,16 +141,12 @@
             pc: nil,
             streaming?: false,
             simulcast_supported?: nil,
-<<<<<<< HEAD
             # record checkbox status
             record?: false,
             # whether recorings are allowed or not
             recordings?: true,
             # recorder instance
             recorder: nil,
-=======
-            record?: false,
->>>>>>> e8cff247
             audio_track: nil,
             video_track: nil,
             on_packet: nil,
@@ -377,95 +373,6 @@
               <div class="chevron transition-all duration-300">
                 <.icon name="hero-chevron-down" />
               </div>
-<<<<<<< HEAD
-            </div>
-            <div
-              id="lex-video-settings"
-              class="hidden transition-all duration-700 text-[#606060] flex flex-col gap-6 px-4 pb-3"
-            >
-              <div id="lex-video-static" phx-update="ignore" class="flex flex-col gap-6">
-                <div id="lex-resolution" class="flex gap-2.5 items-center">
-                  <label for="lex-width">Width</label>
-                  <input
-                    type="text"
-                    id="lex-width"
-                    value="1280"
-                    class="rounded-lg disabled:text-gray-400 disabled:border-gray-400 focus:border-brand focus:outline-none focus:ring-0"
-                  />
-                  <label for="lex-height">Height</label>
-                  <input
-                    type="text"
-                    id="lex-height"
-                    value="720"
-                    class="rounded-lg disabled:text-gray-400 disabled:border-gray-400 focus:border-brand focus:outline-none focus:ring-0"
-                  />
-                </div>
-                <div class="flex gap-2.5 items-center">
-                  <label for="lex-fps">FPS</label>
-                  <input
-                    type="text"
-                    id="lex-fps"
-                    value="24"
-                    class="rounded-lg disabled:text-gray-400 disabled:border-gray-400 focus:border-brand focus:outline-none focus:ring-0"
-                  />
-                </div>
-                <button
-                  id="lex-video-apply-button"
-                  class="rounded-lg px-10 py-2.5 bg-brand disabled:bg-brand/50 hover:bg-brand/90 text-white font-bold"
-                  disabled
-                >
-                  Apply
-                </button>
-                <div class="flex gap-2.5 items-center">
-                  <label for="lex-bitrate">Max Bitrate (kbps)</label>
-                  <input
-                    type="text"
-                    id="lex-bitrate"
-                    value="1500"
-                    class="rounded-lg disabled:text-gray-400 disabled:border-gray-400 focus:border-brand focus:outline-none focus:ring-0"
-                  />
-                </div>
-                <%= if @publisher.simulcast_supported? do %>
-                  <div class="flex gap-2.5 items-center">
-                    <label for="lex-simulcast">Simulcast</label>
-                    <input type="checkbox" id="lex-simulcast" class="rounded-full" />
-                  </div>
-                <% else %>
-                  <div class="flex flex-col gap-2">
-                    <div class="flex gap-2.5 items-center">
-                      <label for="lex-simulcast">Simulcast</label>
-                      <input
-                        type="checkbox"
-                        id="lex-simulcast"
-                        class="rounded-full bg-gray-300"
-                        disabled
-                      />
-                    </div>
-                    <p class="flex gap-2 text-sm leading-6 text-rose-600">
-                      <.icon name="hero-exclamation-circle-mini" class="mt-0.5 h-5 w-5 flex-none" />
-                      Simulcast requires server to be configured with H264 and/or VP8 codec
-                    </p>
-                  </div>
-                <% end %>
-              </div>
-            </div>
-          </div>
-          <%= if @publisher.recordings? do %>
-            <div class="flex gap-2.5 items-center">
-              <label for="lex-record-stream">Record stream</label>
-              <input
-                type="checkbox"
-                phx-click="record-stream-change"
-                id="lex-record-stream"
-                class="rounded-full"
-                checked={@publisher.record?}
-              />
-            </div>
-          <% else %>
-            <div class="flex gap-2.5 items-center">
-              <label for="lex-record-stream">Record stream</label>
-              <input type="checkbox" class="rounded-full bg-gray-300" disabled />
-=======
             </div>
             <div
               id="lex-video-settings"
@@ -536,7 +443,23 @@
                   </div>
                 <% end %>
               </div>
->>>>>>> e8cff247
+            </div>
+          </div>
+          <%= if @publisher.recordings? do %>
+            <div class="flex gap-2.5 items-center">
+              <label for="lex-record-stream">Record stream</label>
+              <input
+                type="checkbox"
+                phx-click="record-stream-change"
+                id="lex-record-stream"
+                class="rounded-full"
+                checked={@publisher.record?}
+              />
+            </div>
+          <% else %>
+            <div class="flex gap-2.5 items-center">
+              <label for="lex-record-stream">Record stream</label>
+              <input type="checkbox" class="rounded-full bg-gray-300" disabled />
             </div>
             <p class="flex gap-2 text-sm leading-6 text-rose-600">
               <.icon name="hero-exclamation-circle-mini" class="mt-0.5 h-5 w-5 flex-none" />
@@ -553,29 +476,6 @@
             >
             </video>
           </div>
-<<<<<<< HEAD
-=======
-          <div :if={@publisher.recorder} class="flex gap-2.5 items-center">
-            <label for="lex-record-stream">Record stream:</label>
-            <input
-              type="checkbox"
-              phx-click="record-stream-change"
-              id="lex-record-stream"
-              class="rounded-full"
-              checked={@publisher.record?}
-            />
-          </div>
-          <div id="lex-videoplayer-wrapper" class="flex flex-1 flex-col min-h-0 pt-2.5">
-            <video
-              id="lex-preview-player"
-              class="m-auto rounded-lg bg-black h-full"
-              autoplay
-              controls
-              muted
-            >
-            </video>
-          </div>
->>>>>>> e8cff247
           <div id="lex-stats" , class="flex justify-between w-full text-[#606060] ">
             <div class="flex p-1 gap-4">
               <div class="flex flex-col">
@@ -740,16 +640,9 @@
         {:DOWN, _ref, :process, pc, _reason},
         %{assigns: %{publisher: %{pc: pc} = pub}} = socket
       ) do
-<<<<<<< HEAD
     if pub.record? do
       recorder_result =
         Recorder.end_tracks(pub.recorder, [pub.audio_track.id, pub.video_track.id])
-=======
-    recorder_result =
-      if pub.record? do
-        Recorder.end_tracks(pub.recorder, [pub.audio_track.id, pub.video_track.id])
-      end
->>>>>>> e8cff247
 
       if pub.on_recording_finished, do: pub.on_recording_finished.(pub.id, recorder_result)
     end
