export function createPublisherHook(iceServers = []) {
  return {
    async mounted() {
      const view = this;

      view.handleEvent("start-streaming", () => view.startStreaming(view));
      view.handleEvent("stop-streaming", () => view.stopStreaming(view));

      view.audioDevices = document.getElementById("lex-audio-devices");
      view.videoDevices = document.getElementById("lex-video-devices");

      view.echoCancellation = document.getElementById("lex-echo-cancellation");
      view.autoGainControl = document.getElementById("lex-auto-gain-control");
      view.noiseSuppression = document.getElementById("lex-noise-suppression");

      view.width = document.getElementById("lex-width");
      view.height = document.getElementById("lex-height");
      view.fps = document.getElementById("lex-fps");
      view.bitrate = document.getElementById("lex-bitrate");

      view.recordStream = document.getElementById("lex-record-stream");

      view.previewPlayer = document.getElementById("lex-preview-player");

      view.audioBitrate = document.getElementById("lex-audio-bitrate");
      view.videoBitrate = document.getElementById("lex-video-bitrate");
      view.packetLoss = document.getElementById("lex-packet-loss");
      view.status = document.getElementById("lex-status");
      view.time = document.getElementById("lex-time");

      view.audioApplyButton = document.getElementById("lex-audio-apply-button");
      view.videoApplyButton = document.getElementById("lex-video-apply-button");
      view.button = document.getElementById("lex-button");

      view.simulcast = document.getElementById("lex-simulcast");

      view.audioDevices.onchange = function () {
        view.setupStream(view);
      };

      view.videoDevices.onchange = function () {
        view.setupStream(view);
      };

      view.audioApplyButton.onclick = function () {
        view.setupStream(view);
      };

      view.videoApplyButton.onclick = function () {
        view.setupStream(view);
      };

      // handle remote events
      view.handleEvent(`answer-${view.el.id}`, async (answer) => {
        if (view.pc) {
          await view.pc.setRemoteDescription(answer);
        } else {
          console.warn("Received SDP cnswer but there is no PC. Ignoring.");
        }
      });

      view.handleEvent(`ice-${view.el.id}`, async (cand) => {
        if (view.pc) {
          await view.pc.addIceCandidate(JSON.parse(cand));
        } else {
          console.warn("Received ICE candidate but there is no PC. Ignoring.");
        }
      });

      try {
        await view.findDevices(view);
        try {
          await view.setupStream(view);
          view.button.disabled = false;
          view.audioApplyButton.disabled = false;
          view.videoApplyButton.disabled = false;
        } catch (error) {
          console.error("Couldn't setup stream, reason:", error.stack);
        }
      } catch (error) {
        console.error(
          "Couldn't find audio and/or video devices, reason: ",
          error.stack
        );
      }
    },

    disableControls(view) {
      view.audioDevices.disabled = true;
      view.videoDevices.disabled = true;
      view.echoCancellation.disabled = true;
      view.autoGainControl.disabled = true;
      view.noiseSuppression.disabled = true;
      view.width.disabled = true;
      view.height.disabled = true;
      view.fps.disabled = true;
      view.audioApplyButton.disabled = true;
      view.videoApplyButton.disabled = true;
      view.bitrate.disabled = true;
<<<<<<< HEAD
      view.simulcast.disabled = true;
=======
      // Button present only when Recorder is used
      if (view.recordStream) view.recordStream.disabled = true;
>>>>>>> 82e2f5ef
    },

    enableControls(view) {
      view.audioDevices.disabled = false;
      view.videoDevices.disabled = false;
      view.echoCancellation.disabled = false;
      view.autoGainControl.disabled = false;
      view.noiseSuppression.disabled = false;
      view.width.disabled = false;
      view.height.disabled = false;
      view.fps.disabled = false;
      view.audioApplyButton.disabled = false;
      view.videoApplyButton.disabled = false;
      view.bitrate.disabled = false;
<<<<<<< HEAD
      view.simulcast.disabled = false;
=======
      // See above
      if (view.recordStream) view.recordStream.disabled = false;
>>>>>>> 82e2f5ef
    },

    async findDevices(view) {
      // ask for permissions
      view.localStream = await navigator.mediaDevices.getUserMedia({
        video: true,
        audio: true,
      });

      console.log(`Obtained stream with id: ${view.localStream.id}`);

      // enumerate devices
      const devices = await navigator.mediaDevices.enumerateDevices();
      devices.forEach((device) => {
        if (device.kind === "videoinput") {
          view.videoDevices.options[view.videoDevices.options.length] =
            new Option(device.label, device.deviceId);
        } else if (device.kind === "audioinput") {
          view.audioDevices.options[view.audioDevices.options.length] =
            new Option(device.label, device.deviceId);
        }
      });

      // for some reasons, firefox loses labels after closing the stream
      // so we close it after filling audio/video devices selects
      view.closeStream(view);
    },

    closeStream(view) {
      if (view.localStream != undefined) {
        console.log(`Closing stream with id: ${view.localStream.id}`);
        view.localStream.getTracks().forEach((track) => track.stop());
        view.localStream = undefined;
      }
    },

    async setupStream(view) {
      if (view.localStream != undefined) {
        view.closeStream(view);
      }

      const videoDevice = view.videoDevices.value;
      const audioDevice = view.audioDevices.value;

      console.log(
        `Setting up stream: audioDevice: ${audioDevice}, videoDevice: ${videoDevice}`
      );

      view.localStream = await navigator.mediaDevices.getUserMedia({
        video: {
          deviceId: { exact: videoDevice },
          width: view.width.value,
          height: view.height.value,
          frameRate: view.fps.value,
        },
        audio: {
          deviceId: { exact: audioDevice },
          echoCancellation: view.echoCancellation.checked,
          autoGainControl: view.autoGainControl.checked,
          noiseSuppression: view.noiseSuppression.checked,
        },
      });

      console.log(`Obtained stream with id: ${view.localStream.id}`);

      view.previewPlayer.srcObject = view.localStream;
    },

    async startStreaming(view) {
      view.disableControls(view);

      view.pc = new RTCPeerConnection({ iceServers: iceServers });

      // handle local events
      view.pc.onconnectionstatechange = () => {
        if (view.pc.connectionState === "connected") {
          view.startTime = new Date();
          view.status.classList.remove("bg-red-500");
          // TODO use tailwind
          view.status.style.backgroundColor = "rgb(34, 197, 94)";

          view.statsIntervalId = setInterval(async function () {
            if (!view.pc) {
              clearInterval(view.statsIntervalId);
              view.statsIntervalId = undefined;
              return;
            }

            view.time.innerText = view.toHHMMSS(new Date() - view.startTime);

            const stats = await view.pc.getStats(null);
            view.processStats(view, stats);
          }, 1000);
        } else if (view.pc.connectionState === "failed") {
          view.pushEvent("stop-streaming", { reason: "failed" });
          view.stopStreaming(view);
        }
      };

      view.pc.onicecandidate = (ev) => {
        view.pushEventTo(view.el, "ice", JSON.stringify(ev.candidate));
      };

      view.pc.addTrack(view.localStream.getAudioTracks()[0], view.localStream);

      if (view.simulcast.checked === true) {
        view.addSimulcastVideo(view);
      } else {
        view.addNormalVideo(view);
      }

      const offer = await view.pc.createOffer();
      await view.pc.setLocalDescription(offer);

      view.pushEventTo(view.el, "offer", offer);
    },

    processStats(view, stats) {
      let videoBytesSent = 0;
      let videoPacketsSent = 0;
      let videoNack = 0;
      let audioBytesSent = 0;
      let audioPacketsSent = 0;
      let audioNack = 0;

      let statsTimestamp;
      stats.forEach((report) => {
        if (!statsTimestamp) statsTimestamp = report.timestamp;

        if (report.type === "outbound-rtp" && report.kind === "video") {
          videoBytesSent += report.bytesSent;
          videoPacketsSent += report.packetsSent;
          videoNack += report.nackCount;
        } else if (report.type === "outbound-rtp" && report.kind === "audio") {
          audioBytesSent += report.bytesSent;
          audioPacketsSent += report.packetsSent;
          audioNack += report.nackCount;
        }
      });

      const timeDiff = (statsTimestamp - view.lastStatsTimestamp) / 1000;

      let bitrate;

      if (!view.lastVideoBytesSent) {
        bitrate = (videoBytesSent * 8) / 1000;
      } else {
        if (timeDiff == 0) {
          // this should never happen as we are getting stats every second
          bitrate = 0;
        } else {
          bitrate = ((videoBytesSent - view.lastVideoBytesSent) * 8) / timeDiff;
        }
      }

      view.videoBitrate.innerText = (bitrate / 1000).toFixed();

      if (!view.lastAudioBytesSent) {
        bitrate = (audioBytesSent * 8) / 1000;
      } else {
        if (timeDiff == 0) {
          // this should never happen as we are getting stats every second
          bitrate = 0;
        } else {
          bitrate = ((audioBytesSent - view.lastAudioBytesSent) * 8) / timeDiff;
        }
      }

      view.audioBitrate.innerText = (bitrate / 1000).toFixed();

      // calculate packet loss
      if (!view.lastAudioPacketsSent || !view.lastVideoPacketsSent) {
        view.packetLoss.innerText = 0;
      } else {
        const packetsSent =
          videoPacketsSent +
          audioPacketsSent -
          view.lastAudioPacketsSent -
          view.lastVideoPacketsSent;

        const nack =
          videoNack + audioNack - view.lastVideoNack - view.lastAudioNack;

        if (packetsSent == 0 || timeDiff == 0) {
          view.packetLoss.innerText = 0;
        } else {
          view.packetLoss.innerText = (
            ((nack / packetsSent) * 100) /
            timeDiff
          ).toFixed(2);
        }
      }

      view.lastVideoBytesSent = videoBytesSent;
      view.lastVideoPacketsSent = videoPacketsSent;
      view.lastVideoNack = videoNack;
      view.lastAudioBytesSent = audioBytesSent;
      view.lastAudioPacketsSent = audioPacketsSent;
      view.lastAudioNack = audioNack;
      view.lastStatsTimestamp = statsTimestamp;
    },

    addSimulcastVideo(view) {
      const videoTrack = view.localStream.getVideoTracks()[0];
      const settings = videoTrack.getSettings();
      const maxTotalBitrate = view.bitrate.value * 1024;

      // This is based on:
      // https://source.chromium.org/chromium/chromium/src/+/main:third_party/webrtc/video/config/simulcast.cc;l=79?q=simulcast.cc
      let sendEncodings;
      if (settings.width >= 960 && settings.height >= 540) {
        // we do a very simple calculation: maxTotalBitrate = x + 1/4x + 1/16x
        // x - bitrate for base resolution
        // 1/4x- bitrate for resolution scaled down by 2 - we decrese total number of pixels by 4 (width/2*height/2)
        // 1/16x- bitrate for resolution scaled down by 4 - we decrese total number of pixels by 16 (width/4*height/4)
        const maxHBitrate = Math.floor((16 * maxTotalBitrate) / 21);
        const maxMBitrate = Math.floor(maxHBitrate / 4);
        const maxLBitrate = Math.floor(maxHBitrate / 16);
        sendEncodings = [
          { rid: "h", maxBitrate: maxHBitrate },
          { rid: "m", scaleResolutionDownBy: 2, maxBitrate: maxMBitrate },
          { rid: "l", scaleResolutionDownBy: 4, maxBitrate: maxLBitrate },
        ];
      } else if (settings.width >= 480 && settings.height >= 270) {
        // maxTotalBitate = x + 1/4x
        const maxHBitrate = Math.floor((4 * maxTotalBitrate) / 5);
        const maxMBitrate = Math.floor(maxHBitrate / 4);
        sendEncodings = [
          { rid: "h", maxBitrate: maxHBitrate },
          { rid: "m", scaleResolutionDownBy: 2, maxBitrate: maxMBitrate },
        ];
      } else {
        sendEncodings = [{ rid: "h", maxBitrate: maxTotalBitrate }];
      }

      view.pc.addTransceiver(view.localStream.getVideoTracks()[0], {
        streams: [view.localStream],
        sendEncodings: sendEncodings,
      });
    },

    addNormalVideo(view) {
      view.pc.addTrack(view.localStream.getVideoTracks()[0], view.localStream);

      // set max bitrate
      view.pc
        .getSenders()
        .filter((sender) => sender.track.kind === "video")
        .forEach(async (sender) => {
          const params = sender.getParameters();
          params.encodings[0].maxBitrate = view.bitrate.value * 1024;
          await sender.setParameters(params);
        });
    },

    stopStreaming(view) {
      if (view.pc) {
        view.pc.close();
        view.pc = undefined;
      }

      view.resetStats(view);

      view.enableControls(view);
    },

    resetStats(view) {
      view.startTime = undefined;
      view.lastAudioReport = undefined;
      view.lastVideoReport = undefined;
      view.lastVideoBytesSent = 0;
      view.lastVideoPacketsSent = 0;
      view.lastVideoNack = 0;
      view.lastAudioBytesSent = 0;
      view.lastAudioPacketsSent = 0;
      view.lastAudioNack = 0;
      view.audioBitrate.innerText = 0;
      view.videoBitrate.innerText = 0;
      view.packetLoss.innerText = 0;
      view.time.innerText = "00:00:00";
      view.status.style.backgroundColor = "rgb(239, 68, 68)";
    },

    toHHMMSS(milliseconds) {
      // Calculate hours
      let hours = Math.floor(milliseconds / (1000 * 60 * 60));
      // Calculate minutes, subtracting the hours part
      let minutes = Math.floor((milliseconds % (1000 * 60 * 60)) / (1000 * 60));
      // Calculate seconds, subtracting the hours and minutes parts
      let seconds = Math.floor((milliseconds % (1000 * 60)) / 1000);

      // Formatting each unit to always have at least two digits
      hours = hours < 10 ? "0" + hours : hours;
      minutes = minutes < 10 ? "0" + minutes : minutes;
      seconds = seconds < 10 ? "0" + seconds : seconds;

      return hours + ":" + minutes + ":" + seconds;
    },
  };
}<|MERGE_RESOLUTION|>--- conflicted
+++ resolved
@@ -97,12 +97,9 @@
       view.audioApplyButton.disabled = true;
       view.videoApplyButton.disabled = true;
       view.bitrate.disabled = true;
-<<<<<<< HEAD
       view.simulcast.disabled = true;
-=======
       // Button present only when Recorder is used
       if (view.recordStream) view.recordStream.disabled = true;
->>>>>>> 82e2f5ef
     },
 
     enableControls(view) {
@@ -117,12 +114,9 @@
       view.audioApplyButton.disabled = false;
       view.videoApplyButton.disabled = false;
       view.bitrate.disabled = false;
-<<<<<<< HEAD
       view.simulcast.disabled = false;
-=======
       // See above
       if (view.recordStream) view.recordStream.disabled = false;
->>>>>>> 82e2f5ef
     },
 
     async findDevices(view) {
